/*
 *
 *    Copyright 2020 Amazon.com, Inc. or its affiliates. All Rights Reserved.
 *
 *    Licensed under the Apache License, Version 2.0 (the "License").
 *    You may not use this file except in compliance with the License.
 *    A copy of the License is located at
 *
 *        http://www.apache.org/licenses/LICENSE-2.0
 *
 *    or in the "license" file accompanying this file. This file is distributed
 *    on an "AS IS" BASIS, WITHOUT WARRANTIES OR CONDITIONS OF ANY KIND, either
 *    express or implied. See the License for the specific language governing
 *    permissions and limitations under the License.
 *
 */

package com.amazon.opendistroforelasticsearch.sql.elasticsearch.data.value;

import static com.amazon.opendistroforelasticsearch.sql.data.type.ExprCoreType.ARRAY;
import static com.amazon.opendistroforelasticsearch.sql.data.type.ExprCoreType.BOOLEAN;
import static com.amazon.opendistroforelasticsearch.sql.data.type.ExprCoreType.BYTE;
import static com.amazon.opendistroforelasticsearch.sql.data.type.ExprCoreType.DATE;
import static com.amazon.opendistroforelasticsearch.sql.data.type.ExprCoreType.DATETIME;
import static com.amazon.opendistroforelasticsearch.sql.data.type.ExprCoreType.DOUBLE;
import static com.amazon.opendistroforelasticsearch.sql.data.type.ExprCoreType.FLOAT;
import static com.amazon.opendistroforelasticsearch.sql.data.type.ExprCoreType.INTEGER;
import static com.amazon.opendistroforelasticsearch.sql.data.type.ExprCoreType.LONG;
import static com.amazon.opendistroforelasticsearch.sql.data.type.ExprCoreType.SHORT;
import static com.amazon.opendistroforelasticsearch.sql.data.type.ExprCoreType.STRING;
import static com.amazon.opendistroforelasticsearch.sql.data.type.ExprCoreType.STRUCT;
import static com.amazon.opendistroforelasticsearch.sql.data.type.ExprCoreType.TIME;
import static com.amazon.opendistroforelasticsearch.sql.data.type.ExprCoreType.TIMESTAMP;
import static com.amazon.opendistroforelasticsearch.sql.elasticsearch.data.type.ElasticsearchDataType.ES_BINARY;
import static com.amazon.opendistroforelasticsearch.sql.elasticsearch.data.type.ElasticsearchDataType.ES_GEO_POINT;
import static com.amazon.opendistroforelasticsearch.sql.elasticsearch.data.type.ElasticsearchDataType.ES_IP;
import static com.amazon.opendistroforelasticsearch.sql.elasticsearch.data.type.ElasticsearchDataType.ES_TEXT;
import static com.amazon.opendistroforelasticsearch.sql.elasticsearch.data.type.ElasticsearchDataType.ES_TEXT_KEYWORD;

import com.amazon.opendistroforelasticsearch.sql.data.model.ExprBooleanValue;
import com.amazon.opendistroforelasticsearch.sql.data.model.ExprByteValue;
import com.amazon.opendistroforelasticsearch.sql.data.model.ExprCollectionValue;
import com.amazon.opendistroforelasticsearch.sql.data.model.ExprDateValue;
import com.amazon.opendistroforelasticsearch.sql.data.model.ExprDatetimeValue;
import com.amazon.opendistroforelasticsearch.sql.data.model.ExprDoubleValue;
import com.amazon.opendistroforelasticsearch.sql.data.model.ExprFloatValue;
import com.amazon.opendistroforelasticsearch.sql.data.model.ExprIntegerValue;
import com.amazon.opendistroforelasticsearch.sql.data.model.ExprLongValue;
import com.amazon.opendistroforelasticsearch.sql.data.model.ExprNullValue;
import com.amazon.opendistroforelasticsearch.sql.data.model.ExprShortValue;
import com.amazon.opendistroforelasticsearch.sql.data.model.ExprStringValue;
import com.amazon.opendistroforelasticsearch.sql.data.model.ExprTimeValue;
import com.amazon.opendistroforelasticsearch.sql.data.model.ExprTimestampValue;
import com.amazon.opendistroforelasticsearch.sql.data.model.ExprTupleValue;
import com.amazon.opendistroforelasticsearch.sql.data.model.ExprValue;
import com.amazon.opendistroforelasticsearch.sql.data.type.ExprType;
import com.amazon.opendistroforelasticsearch.sql.data.utils.ExprDateFormatters;
import com.amazon.opendistroforelasticsearch.sql.elasticsearch.data.utils.Content;
import com.amazon.opendistroforelasticsearch.sql.elasticsearch.data.utils.ElasticsearchJsonContent;
import com.amazon.opendistroforelasticsearch.sql.elasticsearch.data.utils.ObjectContent;
import com.fasterxml.jackson.core.JsonProcessingException;
import com.fasterxml.jackson.databind.ObjectMapper;
import com.google.common.collect.ImmutableMap;
import java.time.Instant;
import java.time.format.DateTimeParseException;
import java.util.ArrayList;
import java.util.Collections;
import java.util.HashMap;
import java.util.HashSet;
import java.util.Iterator;
import java.util.LinkedHashMap;
import java.util.List;
import java.util.Map;
import java.util.Set;
import java.util.function.Function;
import java.util.stream.Collectors;
import java.util.stream.Stream;

import lombok.Setter;
import org.elasticsearch.common.time.DateFormatters;
import org.elasticsearch.search.SearchHit;
import org.elasticsearch.search.SearchHits;

/**
 * Construct ExprValue from Elasticsearch response.
 */
public class ElasticsearchExprValueFactory {
  /**
   * The Mapping of Field and ExprType.
   */
  @Setter
  private Map<String, ExprType> typeMapping;

<<<<<<< HEAD
=======
  private Integer limit;

  private static final DateTimeFormatter DATE_TIME_FORMATTER =
      new DateTimeFormatterBuilder()
          .appendOptional(SQL_LITERAL_DATE_TIME_FORMAT)
          .appendOptional(STRICT_DATE_OPTIONAL_TIME_FORMATTER)
          .appendOptional(STRICT_HOUR_MINUTE_SECOND_FORMATTER)
          .toFormatter();

>>>>>>> bba20b1a
  private static final String TOP_PATH = "";

  private static final ObjectMapper OBJECT_MAPPER = new ObjectMapper();

  private final Map<ExprType, Function<Content, ExprValue>> typeActionMap =
      new ImmutableMap.Builder<ExprType, Function<Content, ExprValue>>()
          .put(INTEGER, c -> new ExprIntegerValue(c.intValue()))
          .put(LONG, c -> new ExprLongValue(c.longValue()))
          .put(SHORT, c -> new ExprShortValue(c.shortValue()))
          .put(BYTE, c -> new ExprByteValue(c.byteValue()))
          .put(FLOAT, c -> new ExprFloatValue(c.floatValue()))
          .put(DOUBLE, c -> new ExprDoubleValue(c.doubleValue()))
          .put(STRING, c -> new ExprStringValue(c.stringValue()))
          .put(BOOLEAN, c -> ExprBooleanValue.of(c.booleanValue()))
          .put(TIMESTAMP, this::parseTimestamp)
          .put(DATE, c -> new ExprDateValue(parseTimestamp(c).dateValue().toString()))
          .put(TIME, c -> new ExprTimeValue(parseTimestamp(c).timeValue().toString()))
          .put(DATETIME, c -> new ExprDatetimeValue(parseTimestamp(c).datetimeValue()))
          .put(ES_TEXT, c -> new ElasticsearchExprTextValue(c.stringValue()))
          .put(ES_TEXT_KEYWORD, c -> new ElasticsearchExprTextKeywordValue(c.stringValue()))
          .put(ES_IP, c -> new ElasticsearchExprIpValue(c.stringValue()))
          .put(ES_GEO_POINT, c -> new ElasticsearchExprGeoPointValue(c.geoValue().getLeft(),
              c.geoValue().getRight()))
          .put(ES_BINARY, c -> new ElasticsearchExprBinaryValue(c.stringValue()))
          .build();

  public ElasticsearchExprValueFactory(Map<String, ExprType> typeMapping) {
    this(typeMapping, null);
  }

  public ElasticsearchExprValueFactory(Map<String, ExprType> typeMapping, Integer limit) {
    this.typeMapping = typeMapping;
    this.limit = limit;
  }

  /**
   * The struct construction has the following assumption. 1. The field has Elasticsearch Object
   * data type. https://www.elastic.co/guide/en/elasticsearch/reference/current/object.html 2. The
   * deeper field is flattened in the typeMapping. e.g. {"employ", "STRUCT"} {"employ.id",
   * "INTEGER"} {"employ.state", "STRING"}
   */
  public List<ExprValue> construct(String jsonString) {
    try {
      return parse(new ElasticsearchJsonContent(OBJECT_MAPPER.readTree(jsonString)), TOP_PATH,
          STRUCT, null, new HashSet<>());
    } catch (JsonProcessingException e) {
      throw new IllegalStateException(String.format("Invalid json: %s", jsonString), e);
    }
  }

  /**
   * Construct ExprValue list from field and its value object. Throw exception if trying
   * to construct from field of unsupported type.
   * Todo, add IP, GeoPoint support after we have function implementation around it.
   *
   * @param field field name
   * @param value value object
   * @return List of ExprValue
   */
  public List<ExprValue> construct(String field, Object value) {
    return parse(new ObjectContent(value), field, type(field), null, new HashSet<>());
  }

  /**
   * Construct ExprValue list from SearchHit.
   *
   * @param hit search hit
   * @param field field name
   * @param type value object
   * @return List of ExprValue
   */
  public List<ExprValue> construct(SearchHit hit, String field, ExprType type) {
    String sourceAsString = hit.getSourceAsString();
    Content content;
    try {
      content = new ElasticsearchJsonContent(OBJECT_MAPPER.readTree(sourceAsString));
    } catch (JsonProcessingException e) {
      throw new IllegalStateException(String.format("Invalid json: %s", sourceAsString), e);
    }

    Set<String> alreadyProcessed = new HashSet<>();
    return parse(content, field, type, hit.getInnerHits(), alreadyProcessed);
  }

  private List<ExprValue> parse(Content content, String field, ExprType type,
                                Map<String, SearchHits> innerHits, Set<String> alreadyProcessed) {
    if (alreadyProcessed.contains(field)) {
      return new ArrayList<>();
    }

    if (type == STRUCT) {
      if (content.isNull() || !content.map().hasNext()) {
        return Collections.singletonList(ExprNullValue.of());
      } else {
        return parseStruct(content, field, innerHits, alreadyProcessed);
      }
    } else {
      if (content.isNull()) {
        return Collections.singletonList(ExprNullValue.of());
      }
      if (type == ARRAY) {
        return Collections.singletonList(parseArray(content, field));
      } else {
        if (typeActionMap.containsKey(type)) {
          return Stream.of(typeActionMap.get(type).apply(content)).collect(Collectors.toList());
        } else {
          throw new IllegalStateException(
                  String.format(
                          "Unsupported type: %s for value: %s",
                          type.typeName(), content.objectValue()
                  ));
        }
      }
    }
  }

  private ExprType type(String field) {
    if (typeMapping.containsKey(field)) {
      return typeMapping.get(field);
    } else {
      throw new IllegalStateException(String.format("No type found for field: %s", field));
    }
  }

  /**
   * Only default strict_date_optional_time||epoch_millis is supported.
   * https://www.elastic.co/guide/en/elasticsearch/reference/current/date.html
   * The customized date_format is not supported.
   */
  private ExprValue constructTimestamp(String value) {
    try {
      return new ExprTimestampValue(
          // Using Elasticsearch DateFormatters for now.
          DateFormatters.from(ExprDateFormatters.TOLERANT_PARSER_DATE_TIME_FORMATTER
              .parse(value)).toInstant());
    } catch (DateTimeParseException e) {
      throw new IllegalStateException(
          String.format(
              "Construct ExprTimestampValue from \"%s\" failed, unsupported date format.", value),
          e);
    }
  }

  private ExprValue parseTimestamp(Content value) {
    if (value.isNumber()) {
      return new ExprTimestampValue(Instant.ofEpochMilli(value.longValue()));
    } else if (value.isString()) {
      return constructTimestamp(value.stringValue());
    } else {
      return new ExprTimestampValue((Instant) value.objectValue());
    }
  }

  private List<ExprValue> parseStruct(Content content, String field,
                                      Map<String, SearchHits> innerHits,
                                      Set<String> alreadyProcessed) {
    if (innerHits == null) {
      innerHits = new HashMap<>();
    }

    List<ExprValue> result = Stream.of(new ExprTupleValue(new LinkedHashMap<>()))
            .collect(Collectors.toList());
    Map<String, List<ExprValue>> innerResults = new HashMap<>();
    Integer initialLimit = limit;
    Integer currentLimit = limit;

    for (String key : innerHits.keySet()) {
      List<ExprValue> innerResult = new ArrayList<>();
      alreadyProcessed.add(key);
      for (SearchHit hit : innerHits.get(key).getHits()) {
        innerResult.addAll(construct(hit, makeField(field, key), STRUCT));
      }
      innerResults.put(key, innerResult);
      currentLimit = ratioCeil(currentLimit, innerResult.size());
      limit = currentLimit;
    }

    limit = null;
    Iterator<Map.Entry<String, Content>> it = content.map();
    while (it.hasNext()) {
      Map.Entry<String, Content> entry = it.next();
      List<ExprValue> innerResult = parse(entry.getValue(), makeField(field, entry.getKey()),
              type(makeField(field, entry.getKey())), null, alreadyProcessed);
      if (!innerResult.isEmpty()) {
        result = cartesianProduct(entry.getKey(), result, innerResult);
      }
    }

    for (String key : innerResults.keySet()) {
      limit = initialLimit;
      result = cartesianProduct(key, result, innerResults.get(key));
    }

    return result.stream().filter(v -> !v.tupleValue().isEmpty()).collect(Collectors.toList());
  }

  private List<ExprValue> cartesianProduct(String path, List<ExprValue> acceptor,
                                           List<ExprValue> toMerge) {
    List<ExprValue> result = new ArrayList<>();
    String[] paths = path.split("\\.");

    for (ExprValue acceptorExpr : acceptor) {
      for (ExprValue mergeExpr : toMerge) {
        ExprTupleValue union = ((ExprTupleValue) acceptorExpr).deepCopy();
        ExprTupleValue current = union;
        for (int i = 0; i < paths.length - 1; i++) {
          String p = paths[i];
          if (!current.tupleValue().containsKey(p)) {
            current.tupleValue().put(p, new ExprTupleValue(new LinkedHashMap<>()));
          }
          current = (ExprTupleValue) current.tupleValue().get(p);
        }
        current.tupleValue().put(paths[paths.length - 1], mergeExpr);
        result.add(union);
        if (limit != null) {
          --limit;
        }
        if (limitReached()) {
          break;
        }
      }
      if (limitReached()) {
        break;
      }
    }

    return result;
  }

  private ExprCollectionValue parseArray(Content content, String field) {
    List<ExprValue> result = new ArrayList<>();
    content.array().forEachRemaining(v -> result.addAll(
            parse(v, field, STRUCT, null, Collections.emptySet())
    ));
    return new ExprCollectionValue(result);
  }

  private String makeField(String path, String field) {
    return path.equalsIgnoreCase(TOP_PATH) ? field : String.join(".", path, field);
  }

  private boolean limitReached() {
    return limit != null && limit == 0;
  }

  private Integer ratioCeil(Integer a, Integer b) {
    if (a == null) {
      return null;
    }
    return (a + b - 1) / b;
  }
}<|MERGE_RESOLUTION|>--- conflicted
+++ resolved
@@ -62,6 +62,8 @@
 import com.fasterxml.jackson.databind.ObjectMapper;
 import com.google.common.collect.ImmutableMap;
 import java.time.Instant;
+import java.time.format.DateTimeFormatter;
+import java.time.format.DateTimeFormatterBuilder;
 import java.time.format.DateTimeParseException;
 import java.util.ArrayList;
 import java.util.Collections;
@@ -91,18 +93,8 @@
   @Setter
   private Map<String, ExprType> typeMapping;
 
-<<<<<<< HEAD
-=======
   private Integer limit;
 
-  private static final DateTimeFormatter DATE_TIME_FORMATTER =
-      new DateTimeFormatterBuilder()
-          .appendOptional(SQL_LITERAL_DATE_TIME_FORMAT)
-          .appendOptional(STRICT_DATE_OPTIONAL_TIME_FORMATTER)
-          .appendOptional(STRICT_HOUR_MINUTE_SECOND_FORMATTER)
-          .toFormatter();
-
->>>>>>> bba20b1a
   private static final String TOP_PATH = "";
 
   private static final ObjectMapper OBJECT_MAPPER = new ObjectMapper();
